--- conflicted
+++ resolved
@@ -921,11 +921,9 @@
     { name = "numpy", specifier = ">=2.0.0" },
     { name = "pandas", specifier = ">=2.3.2" },
     { name = "pytrends", specifier = ">=4.9.2" },
-<<<<<<< HEAD
-    { name = "questrade-api", specifier = ">=1.0.3" },
-=======
+
     { name = "questrade-api", marker = "extra == 'questrade'", specifier = ">=1.0.0" },
->>>>>>> 27f6d419
+
     { name = "requests-cache", specifier = ">=1.2.1" },
     { name = "scipy", specifier = ">=1.14.0" },
     { name = "ta-lib", marker = "extra == 'ta'", specifier = ">=0.6.7" },
