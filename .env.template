# Investor Agent MCP Bridge + n8n Configuration Template
# Copy this file to .env and fill in your actual values

# =============================================================================
# Alpaca API Credentials (Required for intraday data)
# =============================================================================
# Get your API keys from: https://alpaca.markets/
ALPACA_API_KEY=your_alpaca_api_key_here
ALPACA_API_SECRET=your_alpaca_api_secret_here

# =============================================================================
<<<<<<< HEAD
# Questrade API Credentials (Required for Questrade tools)
# =============================================================================
# Get your refresh token from: https://login.questrade.com/APIAccess/UserApps.aspx
# Note: The token will be automatically refreshed and saved to ~/.questrade.json
=======
# Questrade API Credentials (Required for account/position/balance data)
# =============================================================================
# Get your refresh token from: https://www.questrade.com/api/
# Follow the "Getting Started" guide to generate a manual refresh token
>>>>>>> 27f6d419
QUESTRADE_REFRESH_TOKEN=your_questrade_refresh_token_here

# =============================================================================
# n8n Configuration
# =============================================================================
# n8n basic authentication credentials
N8N_BASIC_AUTH_USER=admin
N8N_BASIC_AUTH_PASSWORD=change_this_secure_password

# n8n host configuration
N8N_HOST=localhost

# Timezone for n8n (default: America/New_York)
TIMEZONE=America/New_York

# =============================================================================
# LLM API Keys (Required for AI Agent functionality)
# =============================================================================
# Choose one or more based on your preferred LLM provider

# OpenAI API Key (for GPT-4, GPT-3.5, etc.)
# Get from: https://platform.openai.com/api-keys
OPENAI_API_KEY=your_openai_api_key_here

# Anthropic API Key (for Claude)
# Get from: https://console.anthropic.com/
ANTHROPIC_API_KEY=your_anthropic_api_key_here

# =============================================================================
# Bridge Service Configuration (Optional - defaults are usually fine)
# =============================================================================
# Bridge service host and port
BRIDGE_HOST=0.0.0.0
BRIDGE_PORT=8000

# =============================================================================
# Notes:
# =============================================================================
# 1. Alpaca keys are required for fetch_intraday_15m and fetch_intraday_1h tools
<<<<<<< HEAD
# 2. Questrade refresh token is required for all questrade_* tools
=======
# 2. Questrade refresh token is required for account, position, and balance tools
#    - Install questrade-api: pip install questrade-api
#    - Generate token at: https://www.questrade.com/api/documentation/getting-started
>>>>>>> 27f6d419
# 3. At least one LLM API key (OpenAI or Anthropic) is required for n8n AI Agent
# 4. Never commit this file with real credentials to version control
# 5. Keep your API keys secure and rotate them regularly<|MERGE_RESOLUTION|>--- conflicted
+++ resolved
@@ -9,17 +9,11 @@
 ALPACA_API_SECRET=your_alpaca_api_secret_here
 
 # =============================================================================
-<<<<<<< HEAD
-# Questrade API Credentials (Required for Questrade tools)
-# =============================================================================
-# Get your refresh token from: https://login.questrade.com/APIAccess/UserApps.aspx
-# Note: The token will be automatically refreshed and saved to ~/.questrade.json
-=======
+
 # Questrade API Credentials (Required for account/position/balance data)
 # =============================================================================
 # Get your refresh token from: https://www.questrade.com/api/
 # Follow the "Getting Started" guide to generate a manual refresh token
->>>>>>> 27f6d419
 QUESTRADE_REFRESH_TOKEN=your_questrade_refresh_token_here
 
 # =============================================================================
@@ -59,13 +53,11 @@
 # Notes:
 # =============================================================================
 # 1. Alpaca keys are required for fetch_intraday_15m and fetch_intraday_1h tools
-<<<<<<< HEAD
-# 2. Questrade refresh token is required for all questrade_* tools
-=======
+
 # 2. Questrade refresh token is required for account, position, and balance tools
 #    - Install questrade-api: pip install questrade-api
 #    - Generate token at: https://www.questrade.com/api/documentation/getting-started
->>>>>>> 27f6d419
+
 # 3. At least one LLM API key (OpenAI or Anthropic) is required for n8n AI Agent
 # 4. Never commit this file with real credentials to version control
 # 5. Keep your API keys secure and rotate them regularly