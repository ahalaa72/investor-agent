--- conflicted
+++ resolved
@@ -13,11 +13,9 @@
     "mcp[cli]>=1.14.1",
     "pandas>=2.3.2",
     "pytrends>=4.9.2",
-<<<<<<< HEAD
-    "questrade-api>=1.0.3",
-=======
+
     "questrade-api>=1.0.0",
->>>>>>> 27f6d419
+
     "requests-cache>=1.2.1",
     "tenacity>=9.1.2",
     "yfinance[nospam]>=0.2.66",
